--- conflicted
+++ resolved
@@ -238,11 +238,8 @@
                 api_version=kwargs["api_version"],
                 limit=kwargs.get("limit", 1000),
                 offset=offset,
-<<<<<<< HEAD
-                **kwargs
-=======
+                **kwargs,
                 **self._requests_args
->>>>>>> a8af754d
             )
 
             return_values = results["value"]
